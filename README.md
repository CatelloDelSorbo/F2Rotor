--- conflicted
+++ resolved
@@ -1,6 +1,3 @@
 # F2Rotor
-<<<<<<< HEAD
-Python library for rotor analysis and design.
-=======
-Python library for rotor analysis and design.
->>>>>>> ba06dc49
+
+Python library for rotor analysis and design.