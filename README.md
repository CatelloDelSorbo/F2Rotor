--- conflicted
+++ resolved
@@ -1,6 +1,2 @@
 # F2Rotor
-<<<<<<< HEAD
-Python library for rotor analysis and design.
-=======
-Python library for rotor analysis and design
->>>>>>> a8dcdb9e
+Python library for rotor analysis and design.